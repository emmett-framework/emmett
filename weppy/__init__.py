<<<<<<< HEAD
__version__ = '0.8.5'
=======
__version__ = '1.0'
>>>>>>> 1638139c

from .app import App, AppModule
from .cache import Cache
from .datastructures import sdict
from .expose import url
from .forms import Form
from .globals import request, response, session, now
from .handlers import Handler, Helper
from .helpers import abort, stream_file
from .html import asis
from .http import redirect
from .language import T
from .orm import Field
from .pipeline import Pipe, Injector


# deprecated since 1.0
from .orm import Database as _DAL


class DAL(_DAL):
    def __init__(self, *args, **kwargs):
        from ._internal import warn_of_deprecation
        warn_of_deprecation('weppy.DAL', 'weppy.orm.Database', stack=4)
        return super(DAL, self).__init__(*args, **kwargs)<|MERGE_RESOLUTION|>--- conflicted
+++ resolved
@@ -1,8 +1,4 @@
-<<<<<<< HEAD
-__version__ = '0.8.5'
-=======
 __version__ = '1.0'
->>>>>>> 1638139c
 
 from .app import App, AppModule
 from .cache import Cache
