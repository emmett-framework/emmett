<<<<<<< HEAD
__version__ = '0.7.10'
=======
__version__ = '0.8'
>>>>>>> 6bb29fdd

from .app import App, AppModule
from .expose import url
from .http import redirect
from .helpers import abort, stream_file
from .tags import tag, cat, safe, asis
from .forms import Form, DALForm
from .cache import Cache
from .dal import DAL, Field
from .globals import request, response, session
from .handlers import Handler, Helper
from .language import T
from .datastructures import sdict<|MERGE_RESOLUTION|>--- conflicted
+++ resolved
@@ -1,8 +1,4 @@
-<<<<<<< HEAD
-__version__ = '0.7.10'
-=======
 __version__ = '0.8'
->>>>>>> 6bb29fdd
 
 from .app import App, AppModule
 from .expose import url
