# -*- coding: utf-8 -*-
"""
    weppy.app
    ---------

    Provides the central application object.

    :copyright: (c) 2014-2016 by Giovanni Barillari
    :license: BSD, see LICENSE for more details.
"""

import sys
import os
import click
from yaml import load as ymlload
from ._compat import basestring
from ._internal import get_root_path, create_missing_app_folders, deprecated
from .utils import dict_to_sdict, cachedprop
from .expose import Expose
from .datastructures import sdict, ConfigData
from .wsgi import error_handler
from .extensions import Extension, TemplateExtension
from .templating import render_template
from .utils import read_file


class App(object):
    debug = None
    test_client_class = None

    def __init__(self, import_name, root_path=None,
                 template_folder='templates', config_folder='config'):
        self.import_name = import_name
        #: Set paths for the application
        if root_path is None:
            root_path = get_root_path(self.import_name)
        self.root_path = root_path
        self.static_path = os.path.join(self.root_path, "static")
        self.template_path = os.path.join(self.root_path, template_folder)
        self.config_path = os.path.join(self.root_path, config_folder)
        #: The click command line context for this application.
        self.cli = click.Group(self)
        #: Init the configuration
        self.config = ConfigData()
        self.config.hostname_default = None
        self.config.static_version = None
        self.config.static_version_urls = None
        self.config.url_default_namespace = None
        self.config.templates_auto_reload = False
        #: Trying to create needed folders
        create_missing_app_folders(self)
        #: init expose module
        Expose.application = self
        self.error_handlers = {}
        self.template_default_extension = '.html'
        #: init logger
        self._logger = None
        self.logger_name = self.import_name
        #: set request.now reference
        self.now_reference = "utc"
        #: init languages
        self.languages = []
        self.language_default = None
        self.language_force_on_url = False
        self.language_write = False
        #: init extensions
        self.ext = sdict()
        self._extensions_env = sdict()
        self.template_extensions = []
        self.template_preloaders = {}
        self.template_lexers = {}

    @cachedprop
    def name(self):
        """The name of the application. This is usually the import name
        with the difference that it's guessed from the run file if the
        import name is main.
        """
        if self.import_name == '__main__':
            fn = getattr(sys.modules['__main__'], '__file__', None)
            if fn is None:
                rv = '__main__'
            else:
                rv = os.path.splitext(os.path.basename(fn))[0]
        else:
            rv = self.import_name
        return rv

    @property
    def route(self):
        return Expose

    @property
<<<<<<< HEAD
    def common_handlers(self):
        return self.expose.common_handlers

    @common_handlers.setter
    def common_handlers(self, handlers):
        self.expose.common_handlers = handlers

    @property
    def common_helpers(self):
        return self.expose.common_helpers

    @common_helpers.setter
    def common_helpers(self, helpers):
        self.expose.common_helpers = helpers
=======
    @deprecated('expose', 'route', 'App')
    def expose(self):
        return self.route

    @property
    def common_handlers(self):
        return self.route.common_handlers

    @common_handlers.setter
    def common_handlers(self, handlers):
        self.route.common_handlers = handlers

    @property
    def common_helpers(self):
        return self.route.common_helpers

    @common_helpers.setter
    def common_helpers(self, helpers):
        self.route.common_helpers = helpers
>>>>>>> e331f85a

    def on_error(self, code):
        def decorator(f):
            self.error_handlers[code] = f
            return f
        return decorator

    @property
    def command(self):
        return self.cli.command

    @property
    def log(self):
        if self._logger and self._logger.name == self.logger_name:
            return self._logger
        from .logger import _logger_lock, create_logger
        with _logger_lock:
            if self._logger and self._logger.name == self.logger_name:
                return self._logger
            self._logger = rv = create_logger(self)
            return rv

    def render_template(self, filename):
        return render_template(self, filename)

    def config_from_yaml(self, filename, namespace=None):
        #: import configuration from yaml files
        rc = read_file(os.path.join(self.config_path, filename))
        rc = ymlload(rc)
        c = self.config if namespace is None else self.config[namespace]
        for key, val in rc.items():
            c[key] = dict_to_sdict(val)

    #: Creates the extensions' environments and configs
    def __init_extension(self, ext):
        if ext.namespace is None:
            ext.namespace = ext.__name__
        if self._extensions_env[ext.namespace] is None:
            self._extensions_env[ext.namespace] = sdict()
        return self._extensions_env[ext.namespace], self.config[ext.namespace]

    #: Add an extension to application
    def use_extension(self, ext):
        if not issubclass(ext, Extension):
            raise RuntimeError('%s is an invalid weppy extension' %
                               ext.__name__)
        ext_env, ext_config = self.__init_extension(ext)
        self.ext[ext.__name__] = ext(self, ext_env, ext_config)
        self.ext[ext.__name__].on_load()

    #: Add a template extension to application
    def add_template_extension(self, ext):
        if not issubclass(ext, TemplateExtension):
            raise RuntimeError('%s is an invalid weppy template extension' %
                               ext.__name__)
        ext_env, ext_config = self.__init_extension(ext)
        self.template_extensions.append(ext(ext_env, ext_config))
        fext = self.template_extensions[-1].file_extension
        if fext is not None and isinstance(fext, basestring):
            if fext not in self.template_preloaders.keys():
                self.template_preloaders[fext] = []
            self.template_preloaders[fext].append(self.template_extensions[-1])
        lexers = self.template_extensions[-1].lexers
        for name, lexer in lexers.items():
            self.template_lexers[name] = lexer(self.template_extensions[-1])

    def make_shell_context(self):
        """Returns the shell context for an interactive shell for this
        application.  This runs all the registered shell context
        processors.
        """
        #rv = {'app': self, 'g': g}
        rv = {'app': self}
        #for processor in self.shell_context_processors:
        #    rv.update(processor())
        return rv

    def _run(self, host, port):
        from .libs.rocket import Rocket
        r = Rocket((host, port), 'wsgi', {'wsgi_app': self})
        r.start()

    def run(self, host=None, port=None, reloader=True, debug=True):
        if host is None:
            host = "127.0.0.1"
        if port is None:
            port = 8000
        self.debug = debug
        if os.environ.get('WEPPY_RUN_MAIN') != 'true':
            quit_msg = "(press CTRL+C to quit)"
            self.log.info("> weppy application %s running on http://%s:%i %s" %
                          (self.import_name, host, port, quit_msg))
        if reloader:
            from ._reloader import run_with_reloader
            run_with_reloader(self, host, port)
        else:
            self._run(host, port)

    def test_client(self, use_cookies=True, **kwargs):
        tclass = self.test_client_class
        if tclass is None:
            from .testing import WeppyTestClient
            tclass = WeppyTestClient
        return tclass(self, use_cookies=use_cookies, **kwargs)

    def wsgi_handler(self, environ, start_request):
        return error_handler(self, environ, start_request)

    def __call__(self, environ, start_request):
        return self.wsgi_handler(environ, start_request)


class AppModule(object):
    def __init__(self, app, name, import_name, template_folder=None,
                 template_path=None, url_prefix=None, hostname=None,
                 root_path=None):
        self.app = app
        self.name = name
        self.import_name = import_name
        if root_path is None:
            root_path = get_root_path(self.import_name)
        self.root_path = root_path
        #: template_folder is referred to application template_path
        self.template_folder = template_folder
        #: template_path is referred to module root_directory
        if template_path and not template_path.startswith("/"):
            template_path = self.root_path+template_path
        self.template_path = template_path
        ## how to route static?
        ## and.. do we want this?? I think not..
        #if static_folder:
        #    self.static_folder = self.root_path+"/"+static_folder
        #if static_prefix:
        #    self.static_folder = self.app.static_folder+"/"+static_prefix
        self.url_prefix = url_prefix
        self.hostname = hostname
        self.common_handlers = []
        self.common_helpers = []

    @deprecated('expose', 'route', 'AppModule')
    def expose(self, *args, **kwargs):
        return self.route(*args, **kwargs)

    def route(self, path=None, name=None, template=None, **kwargs):
        if name is not None and "." in name:
            raise RuntimeError(
                "App modules' exposed names should not contains dots"
            )
        name = self.name+"."+(name or "")
        handlers = kwargs.get('handlers', [])
        helpers = kwargs.get('helpers', [])
        if self.common_handlers:
            handlers = self.common_handlers + handlers
        kwargs['handlers'] = handlers
        if self.common_helpers:
            helpers = self.common_helpers + helpers
        kwargs['helpers'] = helpers
        return self.app.route(
            path=path, name=name, template=template, prefix=self.url_prefix,
            template_folder=self.template_folder,
            template_path=self.template_path, hostname=self.hostname, **kwargs)<|MERGE_RESOLUTION|>--- conflicted
+++ resolved
@@ -91,22 +91,6 @@
         return Expose
 
     @property
-<<<<<<< HEAD
-    def common_handlers(self):
-        return self.expose.common_handlers
-
-    @common_handlers.setter
-    def common_handlers(self, handlers):
-        self.expose.common_handlers = handlers
-
-    @property
-    def common_helpers(self):
-        return self.expose.common_helpers
-
-    @common_helpers.setter
-    def common_helpers(self, helpers):
-        self.expose.common_helpers = helpers
-=======
     @deprecated('expose', 'route', 'App')
     def expose(self):
         return self.route
@@ -126,7 +110,6 @@
     @common_helpers.setter
     def common_helpers(self, helpers):
         self.route.common_helpers = helpers
->>>>>>> e331f85a
 
     def on_error(self, code):
         def decorator(f):
