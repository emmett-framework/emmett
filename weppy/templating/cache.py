# -*- coding: utf-8 -*-
"""
    weppy.templating.cache
    ----------------------

    Provides cache for templating system.

    :copyright: (c) 2014-2017 by Giovanni Barillari
    :license: BSD, see LICENSE for more details.
"""

<<<<<<< HEAD
=======
import os
>>>>>>> 1638139c
import hashlib
from .._compat import iteritems, to_bytes
from ..utils import cachedprop


def make_md5(value):
    return hashlib.md5(to_bytes(value)).hexdigest()[:8]


class TemplaterCache(object):
    def __init__(self, app, templater):
        self.app = app
        self.templater = templater
        self.tpath = app.template_path
        self.preload = PreloaderCache(self)
        self.load = LoaderCache(self)
        self.prerender = PrerenderCache(self)
        self.parse = ParserCache(self)

    @cachedprop
    def changes(self):
        return self.app.debug or self.app.config.templates_auto_reload


class InnerCache(object):
    def __init__(self, cache_interface):
        self.cache = cache_interface
        self.data = {}


class PreloaderCache(InnerCache):
    def get(self, path, name):
        return self.data.get((path, name))

    def set(self, path, name, val):
        self.data[(path, name)] = val


class ReloadableMixin(object):
    @cachedprop
    def get(self):
        if self.cache.changes:
            return self.reloader_get
        return self.cached_get


class LoaderCache(InnerCache, ReloadableMixin):
    def __init__(self, cache_interface):
        super(LoaderCache, self).__init__(cache_interface)
        self.mtimes = {}

    def reloader_get(self, file_path):
        try:
            mtime = os.stat(file_path).st_mtime
        except:
            return None
        old_time = self.mtimes.get(file_path, 0)
        if mtime > old_time:
            return None
        return self.cached_get(file_path)

    def cached_get(self, file_path):
        return self.data.get(file_path)

    def set(self, file_path, source):
        self.data[file_path] = source
        self.mtimes[file_path] = os.stat(file_path).st_mtime


class HashableCache(InnerCache, ReloadableMixin):
    def __init__(self, cache_interface):
        super(HashableCache, self).__init__(cache_interface)
        self.hashes = {}

    def reloader_get(self, filename, source):
        hashed = make_md5(source)
        if self.hashes.get(filename) != hashed:
            return None
        return self.cached_get(filename, source)

    def cached_get(self, filename, source):
        return self.data.get(filename)

    def set(self, filename, source):
        self.data[filename] = source
        if self.cache.changes:
            self.hashes[filename] = make_md5(source)


class PrerenderCache(HashableCache):
    pass


class ParserCache(HashableCache):
    def __init__(self, cache_interface):
        super(ParserCache, self).__init__(cache_interface)
        self.pdata = {}
        self.dependencies = {}

<<<<<<< HEAD
    @cachedprop
    def changes(self):
        return self.app.debug or self.app.config.templates_auto_reload

    @cachedprop
    def get(self):
        if self.changes:
            return self.reloader_get
        return self.cached_get

    def _fetch_dependency_source(self, filename):
        tpath, tname = self.templater.preload(self.tpath, filename)
        tsource = self.templater.load(tpath, tname)
        return self.templater.prerender(tsource, tname)
=======
    def _fetch_dependency_source(self, tpath, tname):
        tsource = self.cache.templater.load(tpath, tname)
        return self.cache.templater.prerender(tsource, tname)
>>>>>>> 1638139c

    def reloader_get(self, filename, source):
        hashed = make_md5(source)
        if self.hashes.get(filename) != hashed:
            return None, None
        for iname, (ipath, ihash) in iteritems(self.dependencies[filename]):
            hashed = make_md5(self._fetch_dependency_source(ipath, iname))
            if ihash != hashed:
                return None, None
        return self.cached_get(filename, source)

    def cached_get(self, filename, source):
        return self.data.get(filename), self.pdata.get(filename)

    def set(self, filename, source, compiled, pdata, included):
        self.data[filename] = compiled
        self.pdata[filename] = pdata
        if self.cache.changes:
            self.hashes[filename] = make_md5(source)
            self.dependencies[filename] = {}
            for ipath, iname, isource in included:
                self.dependencies[filename][iname] = (ipath, make_md5(isource))<|MERGE_RESOLUTION|>--- conflicted
+++ resolved
@@ -9,10 +9,7 @@
     :license: BSD, see LICENSE for more details.
 """
 
-<<<<<<< HEAD
-=======
 import os
->>>>>>> 1638139c
 import hashlib
 from .._compat import iteritems, to_bytes
 from ..utils import cachedprop
@@ -112,26 +109,9 @@
         self.pdata = {}
         self.dependencies = {}
 
-<<<<<<< HEAD
-    @cachedprop
-    def changes(self):
-        return self.app.debug or self.app.config.templates_auto_reload
-
-    @cachedprop
-    def get(self):
-        if self.changes:
-            return self.reloader_get
-        return self.cached_get
-
-    def _fetch_dependency_source(self, filename):
-        tpath, tname = self.templater.preload(self.tpath, filename)
-        tsource = self.templater.load(tpath, tname)
-        return self.templater.prerender(tsource, tname)
-=======
     def _fetch_dependency_source(self, tpath, tname):
         tsource = self.cache.templater.load(tpath, tname)
         return self.cache.templater.prerender(tsource, tname)
->>>>>>> 1638139c
 
     def reloader_get(self, filename, source):
         hashed = make_md5(source)
