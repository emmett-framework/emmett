--- conflicted
+++ resolved
@@ -1,11 +1,6 @@
 [tool.poetry]
-<<<<<<< HEAD
-name = "Emmett"
-version = "2.4.14"
-=======
 name = "emmett"
 version = "2.5.0"
->>>>>>> 8c270a31
 description = "The web framework for inventors"
 authors = ["Giovanni Barillari <gi0baro@d4net.org>"]
 license = "BSD-3-Clause"
