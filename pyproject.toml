[tool.poetry]
name = "Emmett"
<<<<<<< HEAD
version = "2.0.2"
=======
version = "2.1.0"
>>>>>>> 61f7a39c
description = "The web framework for inventors"
authors = ["Giovanni Barillari <gi0baro@d4net.org>"]
license = "BSD-3-Clause"

readme = "README.md"
homepage = "https://emmett.sh"
repository = "https://github.com/emmett-framework/emmett"
documentation = "https://emmett.sh/docs"

keywords = ["web", "asyncio"]
classifiers = [
    "Development Status :: 5 - Production/Stable",
    "Environment :: Web Environment",
    "Framework :: AsyncIO",
    "Intended Audience :: Developers",
    "License :: OSI Approved :: BSD License",
    "Operating System :: OS Independent",
    "Programming Language :: Python :: 3",
    "Programming Language :: Python :: 3.7",
    "Programming Language :: Python :: 3.8",
    "Programming Language :: Python :: 3.9",
    "Topic :: Internet :: WWW/HTTP :: Dynamic Content",
    "Topic :: Software Development :: Libraries :: Python Modules"
]

packages = [
    {include = "emmett"},
    {include = "tests", format = "sdist"}
]
include = [
    "CHANGES.md",
    "LICENSE",
    "emmett/orm/migrations/migration.tmpl",
    "emmett/assets/**/*",
    "docs/**/*"
]

[tool.poetry.scripts]
emmett = "emmett.cli:main"

[tool.poetry.dependencies]
python = "^3.7"
click = ">=6.0"
<<<<<<< HEAD
h11 = "~0.9.0"
=======
h11 = "~0.10.0"
h2 = "~4.0.0"
orjson = "~3.4.0"
>>>>>>> 61f7a39c
pendulum = "~2.1.2"
pyaes = "~1.6.0"
pyDAL = "17.3"
python-rapidjson = "~0.9.1"
pyyaml = "~5.3.0"
renoir = "^1.2"
severus = "^1.0"
<<<<<<< HEAD
uvicorn = "0.11.8"
=======
uvicorn = "0.12.1"
>>>>>>> 61f7a39c
websockets = "^8.0"

httptools = { version = "~0.1.0", markers = "sys_platform != 'win32'" }
uvloop = { version = "~0.14.0", markers = "sys_platform != 'win32'" }

[tool.poetry.dev-dependencies]
ipaddress = "^1.0"
pylint = "^2.4.4"
pytest = "^5.3"
pytest-asyncio = "^0.10"

[tool.poetry.urls]
"Issue Tracker" = "https://github.com/emmett-framework/emmett/issues"

[build-system]
requires = ["poetry>=1.0.0"]
build-backend = "poetry.masonry.api"<|MERGE_RESOLUTION|>--- conflicted
+++ resolved
@@ -1,10 +1,6 @@
 [tool.poetry]
 name = "Emmett"
-<<<<<<< HEAD
-version = "2.0.2"
-=======
 version = "2.1.0"
->>>>>>> 61f7a39c
 description = "The web framework for inventors"
 authors = ["Giovanni Barillari <gi0baro@d4net.org>"]
 license = "BSD-3-Clause"
@@ -48,13 +44,9 @@
 [tool.poetry.dependencies]
 python = "^3.7"
 click = ">=6.0"
-<<<<<<< HEAD
-h11 = "~0.9.0"
-=======
 h11 = "~0.10.0"
 h2 = "~4.0.0"
 orjson = "~3.4.0"
->>>>>>> 61f7a39c
 pendulum = "~2.1.2"
 pyaes = "~1.6.0"
 pyDAL = "17.3"
@@ -62,11 +54,7 @@
 pyyaml = "~5.3.0"
 renoir = "^1.2"
 severus = "^1.0"
-<<<<<<< HEAD
-uvicorn = "0.11.8"
-=======
 uvicorn = "0.12.1"
->>>>>>> 61f7a39c
 websockets = "^8.0"
 
 httptools = { version = "~0.1.0", markers = "sys_platform != 'win32'" }
