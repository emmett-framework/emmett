--- conflicted
+++ resolved
@@ -579,11 +579,7 @@
         "str": "text",
         "bytes": "bytes"
     }[_json_type]
-<<<<<<< HEAD
-    with ws_ctx('/ws_inject') as ctx:
-=======
     with ws_ctx(app, '/ws_inject') as ctx:
->>>>>>> a3c7c345
         parallel_flow = [
             'Pipe1.open', 'Pipe2.open_ws', 'Pipe3.open',
             'PipeSR1.open_ws', 'PipeSR2.open_ws',
@@ -602,11 +598,7 @@
             'foo': 'bar',
             'pipe1r': 'receive_inject', 'pipe2r': 'receive_inject'
         }
-<<<<<<< HEAD
-        assert json_load(ctx._send_storage[-1][send_storage_key]) == {
-=======
         assert json_load(ctx.ctx._send_storage[-1][send_storage_key]) == {
->>>>>>> a3c7c345
             'foo': 'bar',
             'pipe1r': 'receive_inject', 'pipe2r': 'receive_inject',
             'pipe1s': 'send_inject', 'pipe2s': 'send_inject'
