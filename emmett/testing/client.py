--- conflicted
+++ resolved
@@ -66,13 +66,8 @@
                 http = HTTP(
                     http.status_code,
                     await error_handler(),
-<<<<<<< HEAD
-                    headers=current.response.headers,
-                    cookies=current.response.cookies
-=======
                     headers=ctx.response.headers,
                     cookies=ctx.response.cookies
->>>>>>> a3c7c345
                 )
         except Exception:
             self.app.log.exception('Application exception:')
