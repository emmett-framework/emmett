--- conflicted
+++ resolved
@@ -299,13 +299,8 @@
                 http = HTTP(
                     http.status_code,
                     await error_handler(),
-<<<<<<< HEAD
-                    headers=current.response.headers,
-                    cookies=current.response.cookies
-=======
                     headers=ctx.response.headers,
                     cookies=ctx.response.cookies
->>>>>>> a3c7c345
                 )
         except RequestCancelled:
             raise
