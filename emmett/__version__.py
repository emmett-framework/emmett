<<<<<<< HEAD
__version__ = "2.1.4"
=======
__version__ = "2.2.0"
>>>>>>> a3c7c345
<|MERGE_RESOLUTION|>--- conflicted
+++ resolved
@@ -1,5 +1 @@
-<<<<<<< HEAD
-__version__ = "2.1.4"
-=======
-__version__ = "2.2.0"
->>>>>>> a3c7c345
+__version__ = "2.2.0"