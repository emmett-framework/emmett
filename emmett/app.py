--- conflicted
+++ resolved
@@ -270,19 +270,11 @@
         self._router_ws.pipeline = self._pipeline
 
     @property
-<<<<<<< HEAD
-    def injectors(self):
-        return self._router_http.injectors
-
-    @injectors.setter
-    def injectors(self, injectors):
-=======
     def injectors(self) -> List[Injector]:
         return self._router_http.injectors
 
     @injectors.setter
     def injectors(self, injectors: List[Injector]):
->>>>>>> 61f7a39c
         self._router_http.injectors = injectors
 
     def route(
