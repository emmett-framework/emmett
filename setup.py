"""
weppy is a full-stack python framework that includes everything needed
to easily create fast, scalable and secure web applications.

It's based on web2py and inspired by Flask.


Links
-----

* `website <http://weppy.org>`_
* `documentation <http://weppy.org/docs>`_
* `git repo <http://github.com/gi0baro/weppy>`_

"""

import re
import ast
from setuptools import setup

_version_re = re.compile(r'__version__\s+=\s+(.*)')

with open('weppy/__init__.py', 'rb') as f:
    version = str(ast.literal_eval(_version_re.search(
        f.read().decode('utf-8')).group(1)))

setup(
    name='weppy',
<<<<<<< HEAD
    version='0.4.2',
=======
    version=version,
>>>>>>> 5d2d3dce
    url='http://github.com/gi0baro/weppy/',
    license='BSD',
    author='Giovanni Barillari',
    author_email='gi0baro@d4net.org',
    description='The web framework for humans',
    long_description=__doc__,
    packages=['weppy', 'weppy.dal', 'weppy.language', 'weppy.language.plurals',
              'weppy.templating', 'weppy.tools', 'weppy.tools.auth',
              'weppy.validators', 'weppy.libs'],
    include_package_data=True,
    zip_safe=False,
    platforms='any',
    install_requires=[
        'click>=0.6',
        'pyaes',
        'pyDAL>=15.9',
        'pyyaml'
    ],
    classifiers=[
        'Development Status :: 4 - Beta',
        'Environment :: Web Environment',
        'Intended Audience :: Developers',
        'License :: OSI Approved :: BSD License',
        'Operating System :: OS Independent',
        'Programming Language :: Python',
        'Programming Language :: Python :: 2',
        'Programming Language :: Python :: 3',
        'Topic :: Internet :: WWW/HTTP :: Dynamic Content',
        'Topic :: Software Development :: Libraries :: Python Modules'
    ],
    entry_points='''
        [console_scripts]
        weppy=weppy.cli:main
    ''',
)<|MERGE_RESOLUTION|>--- conflicted
+++ resolved
@@ -26,11 +26,7 @@
 
 setup(
     name='weppy',
-<<<<<<< HEAD
-    version='0.4.2',
-=======
     version=version,
->>>>>>> 5d2d3dce
     url='http://github.com/gi0baro/weppy/',
     license='BSD',
     author='Giovanni Barillari',
